--- conflicted
+++ resolved
@@ -1,10 +1,6 @@
 {
   "name": "sails-mongo",
-<<<<<<< HEAD
-  "version": "0.12.4",
-=======
   "version": "0.12.5",
->>>>>>> 191069cf
   "description": "Mongo DB adapter for Sails.js",
   "main": "./lib/adapter.js",
   "scripts": {
@@ -48,13 +44,8 @@
   },
   "dependencies": {
     "@sailshq/lodash": "^3.10.2",
-<<<<<<< HEAD
-    "async": "2.0.1",
-    "mongodb": "3.7.3",
-=======
     "async": "2.6.4",
     "mongodb": "3.7.4",
->>>>>>> 191069cf
     "validator": "4.5.1",
     "waterline-cursor": "0.0.7",
     "waterline-errors": "0.10.1"
